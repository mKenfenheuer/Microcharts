--- conflicted
+++ resolved
@@ -77,22 +77,7 @@
                 Color = color,
             })
             {
-<<<<<<< HEAD
                 (SKPoint location, SKSize size) = GetBarDrawingProperties(headerHeight, itemSize, barSize, origin, barX, barY);
-=======
-                var x = barX - (itemSize.Width / 2);
-                var y = Math.Min(origin, barY);
-                var height = Math.Abs(origin - barY);
-                if (height < MinBarHeight)
-                {
-                    height = MinBarHeight;
-                    if (y + height > Margin + itemSize.Height)
-                    {
-                        y = headerHeight + itemSize.Height - height;
-                    }
-                }
->>>>>>> 3d55e5ae
-
                 var rect = SKRect.Create(location, size);
                 canvas.DrawRect(rect, paint);
             }
