// Copyright (c) Aloïs DENIEL. All rights reserved.
// Licensed under the MIT License. See LICENSE in the project root for license information.

using System;
using System.Collections.Generic;
using System.Linq;
using SkiaSharp;

namespace Microcharts
{
    /// <summary>
    /// ![chart](../images/Point.png)
    ///
    /// Point chart.
    /// </summary>
    public class PointChart : Chart
    {
        #region Constructors

        /// <summary>
        /// Initializes a new instance of the <see cref="T:Microcharts.PointChart"/> class.
        /// </summary>
        public PointChart()
        {
            LabelOrientation = Orientation.Default;
            ValueLabelOrientation = Orientation.Default;

            YAxisTextPaint = new SKPaint
            {
                Color = SKColors.Black,
                IsAntialias = true,
                Style = SKPaintStyle.StrokeAndFill,
            };

            YAxisLinesPaint = new SKPaint
            {
                Color = SKColors.Black.WithAlpha(0x50),
                IsAntialias = true,
                Style = SKPaintStyle.Stroke
            };
        }

        #endregion

        #region Fields

        private Orientation labelOrientation, valueLabelOrientation;

        #endregion

        #region Properties
        /// <summary>
        /// Show Y Axis Text?
        /// </summary>
        public bool ShowYAxisText { get; set; } = false;

        /// <summary>
        /// Show Y Axis Lines?
        /// </summary>
        public bool ShowYAxisLines { get; set; } = false;

        //TODO : calculate this automatically, based on available area height and text height
        /// <summary>
        /// Y Axis Max Ticks
        /// </summary>
        public int YAxisMaxTicks { get; set; } = 5;

        /// <summary>
        /// Y Axis Position
        /// </summary>
        public Position YAxisPosition { get; set; } = Position.Right;

        /// <summary>
        /// Y Axis Paint
        /// </summary>
        public SKPaint YAxisTextPaint { get; set; }

        /// <summary>
        /// Y Axis Paint
        /// </summary>
        public SKPaint YAxisLinesPaint { get; set; }

        /// <summary>
        /// Gets or sets the size of the point.
        /// </summary>
        /// <value>The size of the point.</value>
        public float PointSize { get; set; } = 14;

        /// <summary>
        /// Gets or sets the point mode.
        /// </summary>
        /// <value>The point mode.</value>
        public PointMode PointMode { get; set; } = PointMode.Circle;

        /// <summary>
        /// Gets or sets the point area alpha.
        /// </summary>
        /// <value>The point area alpha.</value>
        public byte PointAreaAlpha { get; set; } = 100;

        /// <summary>
        /// Gets or sets the text orientation of labels.
        /// </summary>
        /// <value>The label orientation.</value>
        public Orientation LabelOrientation
        {
            get => labelOrientation;
            set => labelOrientation = (value == Orientation.Default) ? Orientation.Vertical : value;
        }

        /// <summary>
        /// Gets or sets the text orientation of value labels.
        /// </summary>
        /// <value>The label orientation.</value>
        public Orientation ValueLabelOrientation
        {
            get => valueLabelOrientation;
            set => valueLabelOrientation = (value == Orientation.Default) ? Orientation.Vertical : value;
        }

        private float ValueRange => MaxValue - MinValue;

        #endregion

        #region Methods

        public override void DrawContent(SKCanvas canvas, int width, int height)
        {
            if (Entries != null)
            {
                var yAxisXShift = 0.0f;
                var yAxisIntervalLabels = new List<float>();

                if (ShowYAxisText || ShowYAxisLines)
                {
                    var yAxisWidth = width;

                    var enumerable = Entries.ToList(); // to avoid double enumeration

                    NiceScale.Calculate(enumerable.Min(e => e.Value), enumerable.Max(e => e.Value), YAxisMaxTicks, out var range, out var tickSpacing, out var niceMin, out var niceMax);

                    var ticks = (int)(range / tickSpacing);

                    yAxisIntervalLabels = Enumerable.Range(0, ticks)
                        .Select(i => (float)(niceMax - (i * tickSpacing)))
                        .ToList();

                    var longestYAxisLabel = yAxisIntervalLabels.Aggregate(string.Empty, (max, cur) => max.Length > cur.ToString().Length ? max : cur.ToString());
                    var longestYAxisLabelWidth = MeasureLabel(longestYAxisLabel, YAxisTextPaint).Width;

                    yAxisWidth = (int)(width - longestYAxisLabelWidth);

                    if (YAxisPosition == Position.Left)
                    {
                        yAxisXShift = longestYAxisLabelWidth;
                    }

                    // to reduce chart width
                    width = yAxisWidth;
                }

                var labels = Entries.Select(x => x.Label).ToArray();
                var labelSizes = MeasureLabels(labels);
                var footerHeight = CalculateFooterHeaderHeight(labelSizes, LabelOrientation);

                var valueLabels = Entries.Select(x => x.ValueLabel).ToArray();
                var valueLabelSizes = MeasureLabels(valueLabels);
                var headerHeight = CalculateFooterHeaderHeight(valueLabelSizes, ValueLabelOrientation);

                var itemSize = CalculateItemSize(width, height, footerHeight, headerHeight);
                var origin = CalculateYOrigin(itemSize.Height, headerHeight);
                var points = CalculatePoints(itemSize, origin, headerHeight, yAxisXShift);
                var cnt = 0;

                if (ShowYAxisText || ShowYAxisLines)
                {
                    var intervals = yAxisIntervalLabels
                        .Select(t => new ValueTuple<string, SKPoint>
                        (
                            t.ToString(),
                            new SKPoint(YAxisPosition == Position.Left ? yAxisXShift : width, CalculatePoint(t, cnt++, itemSize, origin, headerHeight).Y)
                        ))
                        .ToList();

                    if (ShowYAxisText)
                    {
                        DrawYAxisText(canvas, intervals);
                    }

                    if (ShowYAxisLines)
                    {
                        var lines = intervals.Select(tup =>
                        {
                            (_, SKPoint pt) = tup;

                            return YAxisPosition == Position.Right ?
                                SKRect.Create(0, pt.Y, width, 0) :
                                SKRect.Create(yAxisXShift, pt.Y, width, 0);
                        });

                        DrawYAxisLines(canvas, lines);
                    }
                }

                DrawAreas(canvas, points, itemSize, origin, headerHeight);
                DrawPoints(canvas, points);
                DrawHeader(canvas, valueLabels, valueLabelSizes, points, itemSize, height, headerHeight);
                DrawFooter(canvas, labels, labelSizes, points, itemSize, height, footerHeight);
            }
        }

        protected float CalculateYOrigin(float itemHeight, float headerHeight)
        {
            if (MaxValue <= 0)
            {
                return headerHeight;
            }

            if (MinValue > 0)
            {
                return headerHeight + itemHeight;
            }

            return headerHeight + ((MaxValue / ValueRange) * itemHeight);
        }

        protected SKSize CalculateItemSize(int width, int height, float footerHeight, float headerHeight)
        {
            var total = Entries.Count();
            var w = (width - ((total + 1) * Margin)) / total;
            var h = height - Margin - footerHeight - headerHeight;
            return new SKSize(w, h);
        }

        protected SKPoint[] CalculatePoints(SKSize itemSize, float origin, float headerHeight, float originX = 0)
        {
            var result = new List<SKPoint>();

            for (int i = 0; i < Entries.Count(); i++)
            {
                var entry = Entries.ElementAt(i);
                var value = entry.Value;

                result.Add(CalculatePoint(value, i, itemSize, origin, headerHeight, originX));
            }

            return result.ToArray();
        }

        protected SKPoint CalculatePoint(float value, int i, SKSize itemSize, float origin, float headerHeight, float originX = 0)
        {
            var x = originX + Margin + (itemSize.Width / 2) + (i * (itemSize.Width + Margin));
            var y = headerHeight + ((1 - AnimationProgress) * (origin - headerHeight) + (((MaxValue - value) / ValueRange) * itemSize.Height) * AnimationProgress);

            return new SKPoint(x, y);
        }

        protected void DrawHeader(SKCanvas canvas, string[] labels, SKRect[] labelSizes, SKPoint[] points, SKSize itemSize, int height, float headerHeight)
        {
            DrawLabels(canvas,
                            labels,
                            points.Select(p => new SKPoint(p.X, headerHeight - Margin)).ToArray(),
                            labelSizes,
                            Entries.Select(x => x.ValueLabelColor.WithAlpha((byte)(255 * AnimationProgress))).ToArray(),
                            ValueLabelOrientation,
                            true,
                            itemSize,
                            height);
        }

        protected virtual void DrawFooter(SKCanvas canvas, string[] labels, SKRect[] labelSizes, SKPoint[] points, SKSize itemSize, int height, float footerHeight)
        {
            DrawLabels(canvas,
                            labels,
                            points.Select(p => new SKPoint(p.X, height - footerHeight + Margin)).ToArray(),
                            labelSizes,
                            Entries.Select(x => LabelColor).ToArray(),
                            LabelOrientation,
                            false,
                            itemSize,
                            height);
        }

        protected virtual void DrawPoints(SKCanvas canvas, SKPoint[] points)
        {
            if (points.Length > 0 && PointMode != PointMode.None)
            {
                for (int i = 0; i < points.Length; i++)
                {
                    var entry = Entries.ElementAt(i);
                    var point = points[i];
                    canvas.DrawPoint(point, entry.Color, PointSize, PointMode);
                }
            }
        }

        protected virtual void DrawAreas(SKCanvas canvas, SKPoint[] points, SKSize itemSize, float origin, float headerHeight)
        {
            if (points.Length > 0 && PointAreaAlpha > 0)
            {
                for (int i = 0; i < points.Length; i++)
                {
                    var entry = Entries.ElementAt(i);
                    var point = points[i];
                    var y = Math.Min(origin, point.Y);

                    using (var shader = SKShader.CreateLinearGradient(new SKPoint(0, origin), new SKPoint(0, point.Y), new[] { entry.Color.WithAlpha(PointAreaAlpha), entry.Color.WithAlpha((byte)(PointAreaAlpha / 3)) }, null, SKShaderTileMode.Clamp))
                    using (var paint = new SKPaint
                    {
                        Style = SKPaintStyle.Fill,
                        Color = entry.Color.WithAlpha(PointAreaAlpha),
                    })
                    {
                        paint.Shader = shader;
                        var height = Math.Max(2, Math.Abs(origin - point.Y));
                        canvas.DrawRect(SKRect.Create(point.X - (PointSize / 2), y, PointSize, height), paint);
                    }
                }
            }
        }

        /// <summary>
        /// draws the labels
        /// </summary>
        /// <param name="canvas"></param>
        /// <param name="texts"></param>
        /// <param name="points"></param>
        /// <param name="sizes"></param>
        /// <param name="colors"></param>
        /// <param name="orientation"></param>
        /// <param name="isTop"></param>
        /// <param name="itemSize"></param>
        /// <param name="height"></param>
        protected virtual void DrawLabels(SKCanvas canvas, string[] texts, SKPoint[] points, SKRect[] sizes, SKColor[] colors, Orientation orientation, bool isTop, SKSize itemSize, float height)
        {
            if (points.Length > 0)
            {
                for (int i = 0; i < points.Length; i++)
                {
                    var entry = Entries.ElementAt(i);
                    var point = points[i];

                    if (!string.IsNullOrEmpty(entry.ValueLabel))
                    {
                        using (new SKAutoCanvasRestore(canvas))
                        {
                            using (var paint = new SKPaint())
                            {
                                paint.TextSize = LabelTextSize;
                                paint.IsAntialias = true;
                                paint.Color = colors[i];
                                paint.IsStroke = false;
                                paint.Typeface = Typeface;
                                var bounds = sizes[i];
                                var text = texts[i];

                                if (orientation == Orientation.Vertical)
                                {
                                    var y = point.Y;

                                    if (isTop)
                                    {
                                        y -= bounds.Width;
                                    }

                                    canvas.RotateDegrees(90);
                                    canvas.Translate(y, -point.X + (bounds.Height / 2));
                                }
                                else
                                {
                                    if (bounds.Width > itemSize.Width)
                                    {
                                        text = text.Substring(0, Math.Min(3, text.Length));
                                        paint.MeasureText(text, ref bounds);
                                    }

                                    if (bounds.Width > itemSize.Width)
                                    {
                                        text = text.Substring(0, Math.Min(1, text.Length));
                                        paint.MeasureText(text, ref bounds);
                                    }

                                    var y = point.Y;

                                    if (isTop)
                                    {
                                        y -= bounds.Height;
                                    }

                                    canvas.Translate(point.X - (bounds.Width / 2), y);
                                }

<<<<<<< HEAD
                                RichString rs;

                                if (Typeface != null)
                                {
                                    rs = new RichString()
                                        .FontFamily(Typeface.FamilyName)
                                        .FontSize(LabelTextSize)
                                        .LetterSpacing(LabelTextSpacing)
                                        .TextColor(colors[i])
                                        .TextDirection(TextDirection)
                                        .Add(text);
                                }
                                else
                                {
                                    rs = new RichString()
                                        .FontSize(LabelTextSize)
                                        .LetterSpacing(LabelTextSpacing)
                                        .TextColor(colors[i])
                                        .TextDirection(TextDirection)
                                        .Add(text);
                                }

                                rs.Paint(canvas, new TextPaintOptions
                                {
                                    IsAntialias = true,
                                    LcdRenderText = true
                                });
=======
                                canvas.DrawText(text, 0, 0, paint);
>>>>>>> f3f2b4bb
                            }
                        }
                    }
                }
            }
        }

        /// <summary>
        /// Shows a Y axis
        /// </summary>
        /// <param name="canvas"></param>
        /// <param name="yAxisWidth"></param>
        /// <param name="intervals"></param>
        protected virtual void DrawYAxisText(SKCanvas canvas, IEnumerable<(string Label, SKPoint Point)> intervals)
        {
            var pt = YAxisTextPaint.Clone();
            pt.TextAlign = YAxisPosition == Position.Left ? SKTextAlign.Right : SKTextAlign.Left;

            foreach (var @int in intervals)
                canvas.DrawTextCenteredVertically(@int.Label, pt, @int.Point.X, @int.Point.Y);
        }

        /// <summary>
        /// Draws interval lines
        /// </summary>
        /// <param name="canvas"></param>
        /// <param name="intervals"></param>
        protected virtual void DrawYAxisLines(SKCanvas canvas, IEnumerable<SKRect> intervals)
        {
            foreach (var @int in intervals)
            {
                canvas.DrawLine(Margin / 2 + @int.Left, @int.Top, @int.Right - Margin / 2, @int.Bottom, YAxisLinesPaint);
            }
        }

        /// <summary>
        /// Calculates the height of the footer.
        /// </summary>
        /// <returns>The footer height.</returns>
        /// <param name="valueLabelSizes">Value label sizes.</param>
        /// <param name="orientation">orientation of content</param>
        protected float CalculateFooterHeaderHeight(SKRect[] valueLabelSizes, Orientation orientation)
        {
            var result = Margin;

            if (Entries.Any(e => !string.IsNullOrEmpty(e.Label)))
            {
                if(orientation == Orientation.Vertical)
                {
                    var maxValueWidth = valueLabelSizes.Max(x => x.Width);
                    if (maxValueWidth > 0)
                    {
                        result += maxValueWidth + Margin;
                    }
                }
                else
                {
                    result += LabelTextSize + Margin;
                }
            }

            return result;
        }

        /// <summary>
        /// Measures the value labels.
        /// </summary>
        /// <returns>The value labels.</returns>
        protected SKRect[] MeasureLabels(string[] labels, SKPaint paint = null)
        {
            if (paint == null)
            {
                paint = new SKPaint
                {
                    TextSize = LabelTextSize
                };
            }

            return labels.Select(text =>
            {
                if (string.IsNullOrEmpty(text))
                {
                    return SKRect.Empty;
                }

                var bounds = new SKRect();
                paint.MeasureText(text, ref bounds);
                return bounds;
            }).ToArray();
        }

        /// <summary>
        /// Measures the value label.
        /// </summary>
        /// <returns>The value label.</returns>
        protected SKRect MeasureLabel(string label, SKPaint paint = null) => MeasureLabels(new[] { label }, paint).First();
        #endregion
    }
}<|MERGE_RESOLUTION|>--- conflicted
+++ resolved
@@ -390,37 +390,7 @@
                                     canvas.Translate(point.X - (bounds.Width / 2), y);
                                 }
 
-<<<<<<< HEAD
-                                RichString rs;
-
-                                if (Typeface != null)
-                                {
-                                    rs = new RichString()
-                                        .FontFamily(Typeface.FamilyName)
-                                        .FontSize(LabelTextSize)
-                                        .LetterSpacing(LabelTextSpacing)
-                                        .TextColor(colors[i])
-                                        .TextDirection(TextDirection)
-                                        .Add(text);
-                                }
-                                else
-                                {
-                                    rs = new RichString()
-                                        .FontSize(LabelTextSize)
-                                        .LetterSpacing(LabelTextSpacing)
-                                        .TextColor(colors[i])
-                                        .TextDirection(TextDirection)
-                                        .Add(text);
-                                }
-
-                                rs.Paint(canvas, new TextPaintOptions
-                                {
-                                    IsAntialias = true,
-                                    LcdRenderText = true
-                                });
-=======
                                 canvas.DrawText(text, 0, 0, paint);
->>>>>>> f3f2b4bb
                             }
                         }
                     }
